version: 2.1

commands:
  early-returns:
    steps:
      - run:
          name: Early return if this is a docs build
          command: |
            if [[ $CIRCLE_BRANCH == *docs ]]; then
              echo "Identifies as documents PR, no testing required."
              circleci step halt
            fi
      - run:
          name: Early return if this branch should ignore CI
          command: |
            if [[ $CIRCLE_BRANCH == *noci ]]; then
              echo "Identifies as actively ignoring CI, no testing required."
              circleci step halt
            fi

  early-return-for-forked-pull-requests:
    description: >-
      If this build is from a fork, stop executing the current job and return success.
      This is useful to avoid steps that will fail due to missing credentials.
    steps:
      - run:
          name: Early return if this build is from a forked PR
          command: |
            if [[ -n "$CIRCLE_PR_NUMBER" ]]; then
              echo "Nothing to do for forked PRs, so marking this step successful"
              circleci step halt
            fi

  setup-executor:
    steps:
      - run:
          name: Setup executor
          command: |
            apt-get -qq update
            apt-get -q install -y git openssh-client curl ca-certificates make tar gzip
            bash <(curl -fsSL https://raw.githubusercontent.com/docker/docker-install/master/install.sh)
      - setup_remote_docker:
          version: 20.10.7
          docker_layer_caching: true

  checkout-all:
    steps:
      - checkout
      - run:
          name: Checkout submodules
          command: git submodule update --init --recursive

  setup-automation:
    steps:
      - run:
          name: Setup automation
          command: |
            git submodule update --init deps/readies
            ./deps/readies/bin/getpy3

  install-prerequisites:
    parameters:
      redis_version:
        type: string
        default: "6"
      getredis_params:
        type: string
        default: ""
    steps:
      - setup-automation
      - run:
          name: System setup
          shell: /bin/bash -l -eo pipefail
          command: |
            python3 -m pip list -v
            ./sbin/system-setup.py
            python3 -m pip list -v
            source $HOME/.cargo/env
            rustc --version
            cargo --version
            rustup --version
      - run:
          name: Install Redis
          shell: /bin/bash -l -eo pipefail
          command: |
            ./deps/readies/bin/getredis -v '<<parameters.redis_version>>' --force <<parameters.getredis_params>>
            redis-server --version

  save-tests-logs:
    steps:
      - run:
          name: Cleanup test log dir
          command: |
            if [[ -d tests/pytest/logs ]]; then
              cd tests/pytest/logs
              rm -f *.aof *.rdb
            fi
          when: always
      - store_artifacts:
          path: tests/pytest/logs

  persist-artifacts:
    steps:
      - early-return-for-forked-pull-requests
      - run:
          name: List artifacts
          command: |
            cd bin/artifacts
            du -ah --apparent-size *
      - persist_to_workspace:
          root: bin/
          paths:
            - artifacts/*.zip
            - artifacts/*.tgz
            - artifacts/*.tar

  build-steps:
    parameters:
      build_params:
        type: string
        default: ""
      test_params:
        type: string
        default: ""
      redis_version:
        type: string
        default: "6"
      getredis_params:
        type: string
        default: ""
    steps:
      - early-returns
      - checkout-all
      - install-prerequisites:
          redis_version: <<parameters.redis_version>>
          getredis_params: <<parameters.getredis_params>>
      - restore_cache:
          keys:
            - v3-dependencies-{{ arch }}-{{ checksum "Cargo.lock" }}
      - run:
          name: Check formatting
          shell: /bin/bash -l -eo pipefail
          command: make lint
      - run:
          name: Build debug
          shell: /bin/bash -l -eo pipefail
          command: make build DEBUG=1 <<parameters.build_params>>
      - run:
          name: Build release
          shell: /bin/bash -l -eo pipefail
          command: make build pack <<parameters.build_params>>
      - save_cache:
          key: v3-dependencies-{{ arch }}-{{ checksum "Cargo.lock" }}
          paths:
            - "~/.cargo"
            - "./target"

  test-steps:
    steps:
      - run:
          name: Run tests
          shell: /bin/bash -l -eo pipefail
          command: |
            python3 -m RLTest --version
            make test
          timeout: 30m
          no_output_timeout: 30m
      - save_cache:
          key: v2-dependencies-{{ arch }}-{{ checksum "Cargo.lock" }}
          paths:
            - "~/.cargo"
            - "./target"
      - save-tests-logs

  build-platforms-steps:
    parameters:
      platform:
        type: string
    steps:
      - early-returns
      - setup-executor
      - checkout-all
      - setup-automation
      - run:
          name: Build for platform
          shell: /bin/bash -l -eo pipefail
          command: |
            ROOT=$PWD
            cd build/docker
            make build OSNICK=<<parameters.platform>> VERSION=$CIRCLE_TAG BRANCH=$CIRCLE_BRANCH TEST=1 OFFICIAL=1 SHOW=1
            cd $ROOT
            mkdir -p tests/pytest/logs
            tar -C tests/pytest/logs -xzf bin/artifacts/pytest-logs*.tgz
          timeout: 60m
          no_output_timeout: 30m
      - save-tests-logs
      - early-return-for-forked-pull-requests
      - run:
          name: Upload artifacts to S3
          shell: /bin/bash -l -eo pipefail
          command: |
            if [[ -n $CIRCLE_BRANCH ]]; then
                make upload-artifacts OSNICK=<<parameters.platform>> SHOW=1
            fi
      - run:
          name: Publish container
          shell: /bin/bash -l -eo pipefail
          command: |
            docker login -u redisfab -p $DOCKER_REDISFAB_PWD
            cd build/docker
            make publish OSNICK=<<parameters.platform>> VERSION=$CIRCLE_TAG BRANCH=$CIRCLE_BRANCH OFFICIAL=1 SHOW=1
      - persist-artifacts

  vm-build-platforms-steps:
    parameters:
      platform:
        type: string
    steps:
      - early-returns
      - checkout
      - setup-automation
      - run:
          name: Install Docker
          shell: /bin/bash -l -eo pipefail
          command: ./deps/readies/bin/getdocker
      - run:
          name: Build for platform
          command: |
            ROOT=$PWD
            cd build/docker
            make build OSNICK=<<parameters.platform>> VERSION=$CIRCLE_TAG BRANCH=$CIRCLE_BRANCH TEST=1 OFFICIAL=1 SHOW=1
            cd $ROOT
            mkdir -p tests/pytest/logs
            tar -C tests/pytest/logs -xzf bin/artifacts/pytest-logs*.tgz
          no_output_timeout: 30m
      - save-tests-logs
      - early-return-for-forked-pull-requests
      - run:
          name: Upload artifacts to S3
          command: |
            if [[ -n $CIRCLE_BRANCH ]]; then
                make upload-artifacts OSNICK=<<parameters.platform>> SHOW=1
            fi
      - run:
          name: Publish container
          command: |
            docker login -u redisfab -p $DOCKER_REDISFAB_PWD
            cd build/docker
            make publish OSNICK=<<parameters.platform>> VERSION=$CIRCLE_TAG BRANCH=$CIRCLE_BRANCH OFFICIAL=1 SHOW=1
      - persist-artifacts

  benchmark-steps:
    parameters:
      github_actor:
        type: string
        default: $CIRCLE_USERNAME
      module_path:
        type: string
        default: bin/linux-x64-release/rejson.so
    steps:
      - run:
          name: Prepare automation
          command: |
            ./deps/readies/bin/getpy3
            python3 -m pip install -r tests/benchmarks/requirements.txt
            VERSION=0.14.8 ./deps/readies/bin/getterraform
      - run:
          name: Run CI benchmarks on aws
          timeout: 60m
          no_output_timeout: 30m
          command: |
            ROOT="$PWD"
            cd tests/benchmarks
            export AWS_ACCESS_KEY_ID=$PERFORMANCE_EC2_ACCESS_KEY
            export AWS_SECRET_ACCESS_KEY=$PERFORMANCE_EC2_SECRET_KEY
            export AWS_DEFAULT_REGION=$PERFORMANCE_EC2_REGION
            export EC2_PRIVATE_PEM=$PERFORMANCE_EC2_PRIVATE_PEM

            redisbench-admin run-remote \
              --required-module ReJSON \
              --module_path "$ROOT/<< parameters.module_path >>" \
              --github_actor "<< parameters.github_actor >>" \
              --github_repo $CIRCLE_PROJECT_REPONAME \
              --github_org $CIRCLE_PROJECT_USERNAME \
              --github_sha $CIRCLE_SHA1 \
              --github_branch $CIRCLE_BRANCH \
              --upload_results_s3 \
              --triggering_env circleci \
              --push_results_redistimeseries

#----------------------------------------------------------------------------------------------------------------------------------

jobs:
  build-linux-debian:
    docker:
      - image: redisfab/rmbuilder:6.2.5-x64-bullseye
    parameters:
      redis_version:
        type: string
        default: "6"
<<<<<<< HEAD
=======
      persist:
        type: string
        default: "yes"
>>>>>>> f08d0863
    steps:
      - build-steps:
          redis_version: <<parameters.redis_version>>
      - test-steps
      - run:
          name: Persist artifacts?
          command: |
            if [[ "<<parameters.persist>>" != "yes" ]]; then
              circleci step halt
            fi
      - persist-artifacts

  build-platforms:
    parameters:
      platform:
        type: string
    # docker:
    #   - image: debian:bullseye
    machine:
      enabled: true
      image: ubuntu-2004:202010-01
      resource_class: large
    steps:
      - vm-build-platforms-steps:
          platform: <<parameters.platform>>

  build-arm-platforms:
    parameters:
      platform:
        type: string
    machine:
      image: ubuntu-2004:202101-01
    resource_class: arm.medium
    steps:
      - vm-build-platforms-steps:
          platform: <<parameters.platform>>

  build-macos:
    macos:
      xcode: 12.4.0
    resource_class: macos.x86.medium.gen2
    steps:
      - early-returns
      - run:
          name: Brew upgrade
          command: brew upgrade
      - build-steps
      - test-steps
      - run:
          name: Upload artifacts to S3
          command: |
            if [[ -n $CIRCLE_BRANCH ]]; then
                make upload-artifacts SHOW=1
            fi
      - persist-artifacts

  coverage:
    docker:
      - image: redisfab/rmbuilder:6.2.5-x64-bullseye
    steps:
      - early-returns
      - checkout-all
      - install-prerequisites
      - run:
          name: Build & Test
          shell: /bin/bash -l -eo pipefail
          command: |
            make coverage SHOW=1
            make upload-cov SHOW=1
          no_output_timeout: 30m
      - save-tests-logs

  sanitize:
    docker:
      - image: redisfab/clang:13-x64-bullseye
    parameters:
      san-type:
        type: string
    steps:
      - early-returns
      - checkout-all
      - install-prerequisites
      - run:
          name: Build & test
          shell: /bin/bash -l -eo pipefail
          command: make SAN=<<parameters.san-type>> build test SHOW=1 VERBOSE=1
          no_output_timeout: 30m
      - save-tests-logs

  upload-artifacts:
    parameters:
      staging-lab:
        type: string
        default: "0"
    docker:
      - image: redisfab/rmbuilder:6.2.5-x64-bullseye
    steps:
      - early-returns
      - early-return-for-forked-pull-requests
      - checkout
      - setup-automation
      - attach_workspace:
          at: ~/workspace
      - run:
          name: Upload artifacts to S3
          command: |
            mkdir -p bin
            ln -s ~/workspace/artifacts bin/artifacts
            if [[ -n $CIRCLE_TAG && "<<parameters.staging-lab>>" != 1 ]]; then
                make upload-release SHOW=1
            else
                make upload-release SHOW=1 STAGING=1
            fi

  release-qa-tests:
    docker:
      - image: redisfab/rmbuilder:6.2.5-x64-bullseye
    steps:
      - early-returns
      - early-return-for-forked-pull-requests
      - checkout
      - setup-automation
      - run:
          name: Run QA Automation
          command: MODULE_VERSION=$CIRCLE_TAG VERBOSE=1 TEST=release ./tests/qa/run

  nightly-qa-tests:
    docker:
      - image: redisfab/rmbuilder:6.2.5-x64-bullseye
    steps:
      - checkout
      - setup-automation
      - run:
          name: Run QA Tests
          command: MODULE_VERSION=$CIRCLE_BRANCH VERBOSE=1 TEST=nightly QUICK=1 ./tests/qa/run

  benchmarks:
    docker:
      - image: redisfab/rmbuilder:6.2.5-x64-bionic
    steps:
      - build-steps
      - benchmark-steps

#----------------------------------------------------------------------------------------------------------------------------------

on-any-branch: &on-any-branch
  filters:
    branches:
      only: /.*/
    tags:
      only: /.*/

never: &never
  filters:
    branches:
      ignore: /.*/
    tags:
      ignore: /.*/

on-master: &on-master
  filters:
    branches:
      only: master
    tags:
      ignore: /.*/

on-integ-branch: &on-integ-branch
  filters:
    branches:
      only:
        - master
        - /^\d+\.\d+.*$/
        - /^feature-.*$/
        - /^perf.*$/
    tags:
      ignore: /.*/

not-on-integ-branch: &not-on-integ-branch
  filters:
    branches:
      ignore:
        - master
        - /^\d+\.\d+.*$/
        - /^feature-.*$/
        - /^perf.*$/
    tags:
      ignore: /.*/

on-version-tags: &on-version-tags
  filters:
    branches:
      ignore: /.*/
    tags:
      only: /^v[0-9].*/

on-integ-and-version-tags: &on-integ-and-version-tags
  filters:
    branches:
      only:
        - master
        - /^\d+\.\d+.*$/
        - /^feature-.*$/
        - /^perf.*$/
    tags:
      only: /^v[0-9].*/

#----------------------------------------------------------------------------------------------------------------------------------

workflows:
  version: 2
  default-flow:
    jobs:
      - build-linux-debian:
          name: build
          <<: *not-on-integ-branch
      - build-linux-debian:
          name: build-with-redis-<<matrix.redis_version>>
<<<<<<< HEAD
          #@@<<: *on-integ-branch
          <<: *on-any-branch
          matrix:
            parameters:
              redis_version: ["6.0", "6.2"]
      - platforms-build:
          context: common
=======
>>>>>>> f08d0863
          <<: *on-integ-and-version-tags
          matrix:
            parameters:
              redis_version: ["6.0", "6.2"]
      - build-platforms:
          <<: *on-integ-and-version-tags
          context: common
          matrix:
            parameters:
              platform: [focal, bionic, xenial, ol8, centos7, bullseye]
      - build-arm-platforms:
          <<: *on-integ-and-version-tags
          context: common
          matrix:
            parameters:
              platform: [bionic]
      - build-macos:
          <<: *on-integ-and-version-tags
          context: common
      - coverage:
          <<: *on-any-branch
      - sanitize:
          name: sanitize-<< matrix.san-type >>
          <<: *on-any-branch
          matrix:
            parameters:
              san-type: [address] # [address, memory]
      - benchmarks:
          context: common
          <<: *on-integ-and-version-tags
      - upload-artifacts:
          name: upload-artifacts-to-staging-lab
          staging-lab: "1"
          context: common
          <<: *on-integ-branch
          requires:
            - build-platforms
            - build-arm-platforms
            - build-macos
      - upload-artifacts:
          name: upload-release-artifacts
          context: common
          <<: *on-version-tags
          requires:
            - build-platforms
            - build-arm-platforms
            - build-macos
      - release-qa-tests:
          context: common
          <<: *on-version-tags
          requires:
            - upload-release-artifacts

  nightly:
    triggers:
      - schedule:
          cron: "07 20 * * *"
          filters:
            branches:
              only:
                - master
                - /^\d+\.\d+.*$/
                - /^feature-.*$/
    jobs:
      - build-linux-debian:
          name: build-with-redis-<<matrix.redis_version>>
          matrix:
            parameters:
              redis_version: ["6.0", "6.2"]
<<<<<<< HEAD
      - performance-automation:
=======
      - benchmarks:
>>>>>>> f08d0863
          context: common<|MERGE_RESOLUTION|>--- conflicted
+++ resolved
@@ -298,12 +298,9 @@
       redis_version:
         type: string
         default: "6"
-<<<<<<< HEAD
-=======
       persist:
         type: string
         default: "yes"
->>>>>>> f08d0863
     steps:
       - build-steps:
           redis_version: <<parameters.redis_version>>
@@ -521,16 +518,6 @@
           <<: *not-on-integ-branch
       - build-linux-debian:
           name: build-with-redis-<<matrix.redis_version>>
-<<<<<<< HEAD
-          #@@<<: *on-integ-branch
-          <<: *on-any-branch
-          matrix:
-            parameters:
-              redis_version: ["6.0", "6.2"]
-      - platforms-build:
-          context: common
-=======
->>>>>>> f08d0863
           <<: *on-integ-and-version-tags
           matrix:
             parameters:
@@ -600,9 +587,5 @@
           matrix:
             parameters:
               redis_version: ["6.0", "6.2"]
-<<<<<<< HEAD
-      - performance-automation:
-=======
       - benchmarks:
->>>>>>> f08d0863
           context: common