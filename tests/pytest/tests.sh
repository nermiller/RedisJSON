--- conflicted
+++ resolved
@@ -130,11 +130,6 @@
 	fi
 
 	cd $ROOT/tests/pytest
-<<<<<<< HEAD
-	[[ ! -z $TESTMOD ]] && RLTEST_ARGS+=--module $TESTMOD
-	$OP python3 -m RLTest --clear-logs --module $MODULE --module-args "JSON_BACKEND SERDE_JSON" $RLTEST_ARGS
-	$OP python3 -m RLTest --clear-logs --module $MODULE $RLTEST_ARGS
-=======
 
 	[[ $SERDE_JSON == 1 ]] && MODARGS+=" JSON_BACKEND SERDE_JSON"
 	
@@ -203,7 +198,6 @@
 	fi
 
 	return $E
->>>>>>> f08d0863
 }
 
 #----------------------------------------------------------------------------------------------
