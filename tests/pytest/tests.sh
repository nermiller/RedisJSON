#!/bin/bash

<<<<<<< HEAD
# [[ $VERBOSE == 1 ]] && set -x
# [[ $IGNERR == 1 ]] || set -e
=======
[[ $IGNERR == 1 ]] || set -e
# [[ $VERBOSE == 1 ]] && set -x
>>>>>>> 40b4d2d4

HERE="$(cd "$(dirname "${BASH_SOURCE[0]}")" >/dev/null 2>&1 && pwd)"
export ROOT=$(cd $HERE/../.. && pwd)
READIES=$ROOT/deps/readies
. $READIES/shibumi/defs

cd $HERE

#----------------------------------------------------------------------------------------------

help() {
	cat <<-END
		Run Python tests

		[ARGVARS...] tests.sh [--help|help] [<module-so-path>]

		Argument variables:
		MODULE=path      Path to redisai.so
		TEST=test        Run specific test (e.g. test.py:test_name)
		REDIS=addr       Use redis-server at addr
		
<<<<<<< HEAD
		GEN=0|1          General tests
		AOF=0|1          Tests with --test-aof
		SLAVES=0|1       Tests with --test-slaves

		TEST=test        Run specific test (e.g. test.py:test_name)
		LOG=0|1          Write to log
		VALGRIND|VD=1    Run with Valgrind
		CALLGRIND|CG=1   Run with Callgrind
		MEMINFO=1        Show memory information
		REDIS=addr       Use redis-server at addr
=======
		GEN=1            General tests
		AOF=1            Tests with --test-aof
		SLAVES=1         Tests with --test-slaves
		CLUSTER=1        Test with OSS cluster, one shard
		QUICK=1          Run general tests only
		
		VALGRIND|VG=1    Run with Valgrind
		SAN=type         Use LLVM sanitizer (type=address|memory|leak|thread) 

		VERBOSE=1        Print commands
		IGNERR=1         Do not abort on error
		NOP=1            Dry run
		LOG=0|1          Write to log
>>>>>>> 40b4d2d4

	END
}

#----------------------------------------------------------------------------------------------

install_git_lfs() {
	[[ $NO_LFS == 1 ]] && return
	[[ $(git lfs env > /dev/null 2>&1 ; echo $?) != 0 ]] && git lfs install
	git lfs pull
}

#----------------------------------------------------------------------------------------------

setup_redis_server() {
	if [[ -n $SAN ]]; then
		if [[ $SAN == addr || $SAN == address ]]; then
			REDIS_SERVER=${REDIS_SERVER:-redis-server-asan-6.2}
			if ! command -v $REDIS_SERVER > /dev/null; then
				echo Building Redis for clang-asan ...
				$READIES/bin/getredis --force -v 6.2 --own-openssl --no-run --suffix asan --clang-asan --clang-san-blacklist /build/redis.blacklist
			fi

			export ASAN_OPTIONS=detect_odr_violation=0
			# :detect_leaks=0

		elif [[ $SAN == mem || $SAN == memory ]]; then
			REDIS_SERVER=${REDIS_SERVER:-redis-server-msan-6.2}
			if ! command -v $REDIS_SERVER > /dev/null; then
				echo Building Redis for clang-msan ...
				$READIES/bin/getredis --force -v 6.2  --no-run --own-openssl --suffix msan --clang-msan --llvm-dir /opt/llvm-project/build-msan --clang-san-blacklist /build/redis.blacklist
			fi
		fi

	elif [[ $VALGRIND == 1 ]]; then
		REDIS_SERVER=${REDIS_SERVER:-redis-server-vg}
		if ! is_command $REDIS_SERVER; then
			echo Building Redis for Valgrind ...
			$READIES/bin/getredis -v 6 --valgrind --suffix vg
		fi

	else
		REDIS_SERVER=${REDIS_SERVER:-redis-server}
	fi

	if ! is_command $REDIS_SERVER; then
		echo "Cannot find $REDIS_SERVER. Aborting."
		exit 1
	fi
}

#----------------------------------------------------------------------------------------------

valgrind_config() {
	export VG_OPTIONS="
		-q \
		--leak-check=full \
		--show-reachable=no \
		--show-possibly-lost=no"

	VALGRIND_SUPRESSIONS=$ROOT/tests/redis_valgrind.sup

	RLTEST_ARGS+="\
		--use-valgrind \
		--vg-suppressions $VALGRIND_SUPRESSIONS"
}

valgrind_summary() {
	# Collect name of each flow log that contains leaks
	FILES_WITH_LEAKS=$(grep -l "definitely lost" logs/*.valgrind.log)
	if [[ ! -z $FILES_WITH_LEAKS ]]; then
		echo "Memory leaks introduced in flow tests."
		echo $FILES_WITH_LEAKS
		# Print the full Valgrind output for each leaking file
		echo $FILES_WITH_LEAKS | xargs cat
		exit 1
	else
		echo Valgrind test ok
	fi
}

#----------------------------------------------------------------------------------------------

run_tests() {
	local title="$1"
<<<<<<< HEAD
	if [[ -z $title ]]; then
		title="General tests"
	else
		title="Tests with $title"
	fi

	cd $ROOT/tests/pytest
	[[ ! -z $TESTMOD ]] && RLTEST_ARGS+=--module $TESTMOD

	{ $READIES/bin/sep -0; printf "$title:\n\n"; }
	$OP python3 -m RLTest --clear-logs --module $MODULE $RLTEST_ARGS

	{ $READIES/bin/sep -0; printf "$title (SERDE_JSON):\n\n"; }
	SERDE_JSON=1 $OP python3 -m RLTest --clear-logs --module $MODULE --module-args "JSON_BACKEND SERDE_JSON" $RLTEST_ARGS
=======
	shift
	if [[ -n $title ]]; then
		$READIES/bin/sep -0
		printf "Testing $title:\n\n"
	fi

	cd $ROOT/tests/pytest

	[[ $SERDE_JSON == 1 ]] && MODARGS+=" JSON_BACKEND SERDE_JSON"
	
	if [[ $EXISTING_ENV != 1 ]]; then
		rltest_config=$(mktemp "${TMPDIR:-/tmp}/rltest.XXXXXXX")
		cat <<-EOF > $rltest_config
			--oss-redis-path=$REDIS_SERVER
			--module $MODULE
			--module-args '$MODARGS'
			$RLTEST_ARGS
			$VALGRIND_ARGS
			$SAN_ARGS
			$COV_ARGS

			EOF

	else # existing env
		xredis_conf=$(mktemp "${TMPDIR:-/tmp}/xredis_conf.XXXXXXX")
		cat <<-EOF > $xredis_conf
			loadmodule $MODULE $MODARGS
			EOF

		rltest_config=$(mktemp "${TMPDIR:-/tmp}/xredis_rltest.XXXXXXX")
		cat <<-EOF > $rltest_config
			--env existing-env
			$RLTEST_ARGS

			EOF

		if [[ $VERBOSE == 1 ]]; then
			echo "External redis-server configuration:"
			cat $xredis_conf
		fi

		$REDIS_SERVER $xredis_conf &
		XREDIS_PID=$!
		echo "External redis-server pid: " $XREDIS_PID
	fi

	# Use configuration file in the current directory if it exists
	if [[ -n $CONFIG_FILE && -e $CONFIG_FILE ]]; then
		cat $CONFIG_FILE >> $rltest_config
	fi

	if [[ $VERBOSE == 1 ]]; then
		echo "RLTest configuration:"
		cat $rltest_config
	fi

	local E=0
	if [[ $NOP != 1 ]]; then
		{ $OP python3 -m RLTest @$rltest_config; (( E |= $? )); } || true
	else
		$OP python3 -m RLTest @$rltest_config
	fi
	rm -f $rltest_config

	if [[ -n $XREDIS_PID ]]; then
		echo "killing external redis-server: $XREDIS_PID"
		kill -9 $XREDIS_PID
		rm -f $xredis_conf
	fi

	if [[ $QUICK != 1 && $FINAL != 1 ]]; then
		{ (SERDE_JSON=1 FINAL=1 run_tests "$title (with serde_json)"); (( E |= $? )); } || true
	fi

	return $E
>>>>>>> 40b4d2d4
}

#----------------------------------------------------------------------------------------------

[[ $1 == --help || $1 == help ]] && { help; exit 0; }

GDB=${GDB:-0}

OP=""
[[ $NOP == 1 ]] && OP="echo"

[[ $VG == 1 ]] && VALGRIND=1
[[ $SAN == addr ]] && SAN=address
[[ $SAN == mem ]] && SAN=memory
[[ -n $SAN ]] && QUICK=1

if [[ $QUICK == 1 ]]; then
	GEN=${GEN:-1}
	SLAVES=${SLAVES:-0}
	AOF=${AOF:-0}
	CLUSTER=${CLUSTER:-0}
else
	GEN=${GEN:-1}
	SLAVES=${SLAVES:-1}
	AOF=${AOF:-1}
	CLUSTER=${CLUSTER:-1}
fi

MODULE=${MODULE:-$1}
[[ -z $MODULE || ! -f $MODULE ]] && { echo "Module not found at ${MODULE}. Aborting."; exit 1; }

[[ $VALGRIND == 1 ]] && valgrind_config

if [[ ! -z $TEST ]]; then
	RLTEST_ARGS+=" --test $TEST"
	if [[ $LOG != 1 ]]; then
		RLTEST_ARGS+=" -s"
		export BB=${BB:-1}
	fi
	export RUST_BACKTRACE=1
fi

[[ $VERBOSE == 1 ]] && RLTEST_ARGS+=" -v -s"
[[ $GDB == 1 ]] && RLTEST_ARGS+=" -i --verbose"

export OS=$($READIES/bin/platform --os)

#----------------------------------------------------------------------------------------------

cd $ROOT/tests/pytest

# install_git_lfs
setup_redis_server

if [[ ! -z $REDIS ]]; then
	RLTEST_ARGS+=" --env existing-env --existing-env-addr $REDIS"
fi

E=0

if [[ $GEN == 1 ]]; then
	{ (run_tests "general"); (( E |= $? )); } || true
fi
if [[ $VALGRIND != 1 && $SLAVES == 1 ]]; then
	{ (RLTEST_ARGS+=" --use-slaves" run_tests "--use-slaves"); (( E |= $? )); } || true
fi
if [[ $AOF == 1 ]]; then
	{ (RLTEST_ARGS+=" --use-aof" run_tests "--use-aof"); (( E |= $? )); } || true
fi
if [[ $CLUSTER == 1 ]]; then
	{ (RLTEST_ARGS+=" --env oss-cluster --shards-count 1" run_tests "--env oss-cluster"); (( E |= $? )); } || true
fi

[[ $VALGRIND == 1 ]] && valgrind_summary

exit $E<|MERGE_RESOLUTION|>--- conflicted
+++ resolved
@@ -1,12 +1,7 @@
 #!/bin/bash
 
-<<<<<<< HEAD
 # [[ $VERBOSE == 1 ]] && set -x
 # [[ $IGNERR == 1 ]] || set -e
-=======
-[[ $IGNERR == 1 ]] || set -e
-# [[ $VERBOSE == 1 ]] && set -x
->>>>>>> 40b4d2d4
 
 HERE="$(cd "$(dirname "${BASH_SOURCE[0]}")" >/dev/null 2>&1 && pwd)"
 export ROOT=$(cd $HERE/../.. && pwd)
@@ -28,18 +23,6 @@
 		TEST=test        Run specific test (e.g. test.py:test_name)
 		REDIS=addr       Use redis-server at addr
 		
-<<<<<<< HEAD
-		GEN=0|1          General tests
-		AOF=0|1          Tests with --test-aof
-		SLAVES=0|1       Tests with --test-slaves
-
-		TEST=test        Run specific test (e.g. test.py:test_name)
-		LOG=0|1          Write to log
-		VALGRIND|VD=1    Run with Valgrind
-		CALLGRIND|CG=1   Run with Callgrind
-		MEMINFO=1        Show memory information
-		REDIS=addr       Use redis-server at addr
-=======
 		GEN=1            General tests
 		AOF=1            Tests with --test-aof
 		SLAVES=1         Tests with --test-slaves
@@ -48,12 +31,12 @@
 		
 		VALGRIND|VG=1    Run with Valgrind
 		SAN=type         Use LLVM sanitizer (type=address|memory|leak|thread) 
+		MEMINFO=1        Show memory information
 
 		VERBOSE=1        Print commands
 		IGNERR=1         Do not abort on error
 		NOP=1            Dry run
 		LOG=0|1          Write to log
->>>>>>> 40b4d2d4
 
 	END
 }
@@ -139,22 +122,6 @@
 
 run_tests() {
 	local title="$1"
-<<<<<<< HEAD
-	if [[ -z $title ]]; then
-		title="General tests"
-	else
-		title="Tests with $title"
-	fi
-
-	cd $ROOT/tests/pytest
-	[[ ! -z $TESTMOD ]] && RLTEST_ARGS+=--module $TESTMOD
-
-	{ $READIES/bin/sep -0; printf "$title:\n\n"; }
-	$OP python3 -m RLTest --clear-logs --module $MODULE $RLTEST_ARGS
-
-	{ $READIES/bin/sep -0; printf "$title (SERDE_JSON):\n\n"; }
-	SERDE_JSON=1 $OP python3 -m RLTest --clear-logs --module $MODULE --module-args "JSON_BACKEND SERDE_JSON" $RLTEST_ARGS
-=======
 	shift
 	if [[ -n $title ]]; then
 		$READIES/bin/sep -0
@@ -230,7 +197,6 @@
 	fi
 
 	return $E
->>>>>>> 40b4d2d4
 }
 
 #----------------------------------------------------------------------------------------------
