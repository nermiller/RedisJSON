--- conflicted
+++ resolved
@@ -276,29 +276,11 @@
                 let p = parsed_static_path
                     .static_path_elements
                     .iter()
-<<<<<<< HEAD
-                    .map(|e| e.to_string())
-                    .collect::<Vec<_>>()
-                    .join("");
+                    .map(ToString::to_string)
+                    .collect::<String>();
                 let query = compile(&p)?;
                 let mut res = calc_once_paths(query, self.val);
 
-                // let mut selector = Selector::default();
-                // if let Err(e) = selector.str_path(&p) {
-                //     return Err(e.into());
-                // }
-                // selector.value(self.val);
-                // let mut res = selector.select_with_paths(|_| true)?;
-=======
-                    .map(ToString::to_string)
-                    .collect::<String>();
-                let mut selector = Selector::default();
-                if let Err(e) = selector.str_path(&p) {
-                    return Err(e.into());
-                }
-                selector.value(self.val);
-                let res = selector.select_with_paths(|_| true)?;
->>>>>>> b606d7da
                 Ok(res
                     .into_iter()
                     .map(|v| {
@@ -312,26 +294,11 @@
         } else if let StaticPathElement::ArrayIndex(_) = last {
             // if we reach here with array path we are either out of range
             // or no-oping an NX where the value is already present
-<<<<<<< HEAD
-            // let mut selector = Selector::default();
-            // let res = selector
-            //     .str_path(path)?
-            //     .value(self.val)
-            //     .select_with_paths(|_| true)?;
 
             let query = compile(&path)?;
             let res = calc_once_paths(query, self.val);
-            if !res.is_empty() {
-                Ok(Vec::new())
-            } else {
-=======
-            let mut selector = Selector::default();
-            let res = selector
-                .str_path(path)?
-                .value(self.val)
-                .select_with_paths(|_| true)?;
+
             if res.is_empty() {
->>>>>>> b606d7da
                 Err("ERR array index out of range".into())
             } else {
                 Ok(Vec::new())
@@ -347,21 +314,10 @@
         option: &SetOptions,
     ) -> Result<Vec<UpdateInfo>, Error> {
         if SetOptions::NotExists != *option {
-<<<<<<< HEAD
-            // let mut selector = Selector::default();
-            // let mut res = selector
-            //     .str_path(path)?
-            //     .value(self.val)
-            //     .select_with_paths(|_| true)?;
+
             let query = compile(&path)?;
             let mut res = calc_once_paths(query, self.val);
-=======
-            let mut selector = Selector::default();
-            let res = selector
-                .str_path(path)?
-                .value(self.val)
-                .select_with_paths(|_| true)?;
->>>>>>> b606d7da
+
             if !res.is_empty() {
                 return Ok(res
                     .into_iter()
