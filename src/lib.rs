--- conflicted
+++ resolved
@@ -125,154 +125,6 @@
         };
         use libc::size_t;
         use std::collections::HashMap;
-
-<<<<<<< HEAD
-        ///
-        /// JSON.DEL <key> [path]
-        ///
-        fn json_del(ctx: &Context, args: Vec<RedisString>) -> RedisResult {
-            $pre_command_function_expr(ctx, &args);
-            let m = $get_manager_expr;
-            match m {
-                Some(mngr) => commands::command_json_del(mngr, ctx, args),
-                None => run_on_manager!(commands::command_json_del, ctx, args),
-
-            }
-        }
-
-        ///
-        /// JSON.GET <key>
-        ///         [INDENT indentation-string]
-        ///         [NEWLINE line-break-string]
-        ///         [SPACE space-string]
-        ///         [path ...]
-        ///
-        /// TODO add support for multi path
-        fn json_get(ctx: &Context, args: Vec<RedisString>) -> RedisResult {
-            $pre_command_function_expr(ctx, &args);
-            let m = $get_manager_expr;
-            match m {
-                Some(mngr) => commands::command_json_get(mngr, ctx, args),
-                None => run_on_manager!(commands::command_json_get, ctx, args)
-            }
-        }
-
-        ///
-        /// JSON.SET <key> <path> <json> [NX | XX | FORMAT <format>]
-        ///
-        fn json_set(ctx: &Context, args: Vec<RedisString>) -> RedisResult {
-            $pre_command_function_expr(ctx, &args);
-            let m = $get_manager_expr;
-            match m {
-                Some(mngr) => commands::command_json_set(mngr, ctx, args),
-                None => run_on_manager!(commands::command_json_set, ctx, args)
-            }
-        }
-
-        ///
-        /// JSON.MGET <key> [key ...] <path>
-        ///
-        fn json_mget(ctx: &Context, args: Vec<RedisString>) -> RedisResult {
-            $pre_command_function_expr(ctx, &args);
-            let m = $get_manager_expr;
-            match m {
-                Some(mngr) => commands::command_json_mget(mngr, ctx, args),
-                None => run_on_manager!(commands::command_json_mget, ctx, args)
-
-            }
-        }
-
-        ///
-        /// JSON.STRLEN <key> [path]
-        ///
-        fn json_str_len(ctx: &Context, args: Vec<RedisString>) -> RedisResult {
-            $pre_command_function_expr(ctx, &args);
-            let m = $get_manager_expr;
-            match m {
-                Some(mngr) => commands::command_json_str_len(mngr, ctx, args),
-                None => run_on_manager!(commands::command_json_str_len, ctx, args)
-
-            }
-        }
-
-        ///
-        /// JSON.TYPE <key> [path]
-        ///
-        fn json_type(ctx: &Context, args: Vec<RedisString>) -> RedisResult {
-            $pre_command_function_expr(ctx, &args);
-            let m = $get_manager_expr;
-            match m {
-                Some(mngr) => commands::command_json_type(mngr, ctx, args),
-                None => run_on_manager!(commands::command_json_type, ctx, args)
-
-            }
-        }
-
-        ///
-        /// JSON.NUMINCRBY <key> <path> <number>
-        ///
-        fn json_num_incrby(ctx: &Context, args: Vec<RedisString>) -> RedisResult {
-            $pre_command_function_expr(ctx, &args);
-            let m = $get_manager_expr;
-            match m {
-                Some(mngr) => commands::command_json_num_incrby(mngr, ctx, args),
-                None => run_on_manager!(commands::command_json_num_incrby, ctx, args)
-
-            }
-        }
-
-        ///
-        /// JSON.NUMMULTBY <key> <path> <number>
-        ///
-        fn json_num_multby(ctx: &Context, args: Vec<RedisString>) -> RedisResult {
-            $pre_command_function_expr(ctx, &args);
-            let m = $get_manager_expr;
-            match m {
-                Some(mngr) => commands::command_json_num_multby(mngr, ctx, args),
-                None => run_on_manager!(commands::command_json_num_multby, ctx, args)
-
-            }
-        }
-
-        ///
-        /// JSON.NUMPOWBY <key> <path> <number>
-        ///
-        fn json_num_powby(ctx: &Context, args: Vec<RedisString>) -> RedisResult {
-            $pre_command_function_expr(ctx, &args);
-            let m = $get_manager_expr;
-            match m {
-                Some(mngr) => commands::command_json_num_powby(mngr, ctx, args),
-                None => run_on_manager!(commands::command_json_num_powby, ctx, args)
-
-            }
-        }
-
-        //
-        /// JSON.TOGGLE <key> <path>
-        fn json_bool_toggle(ctx: &Context, args: Vec<RedisString>) -> RedisResult {
-            $pre_command_function_expr(ctx, &args);
-            let m = $get_manager_expr;
-            match m {
-                Some(mngr) => commands::command_json_bool_toggle(mngr, ctx, args),
-                None => run_on_manager!(commands::command_json_bool_toggle, ctx, args)
-
-            }
-        }
-
-        ///
-        /// JSON.STRAPPEND <key> [path] <json-string>
-        ///
-        fn json_str_append(ctx: &Context, args: Vec<RedisString>) -> RedisResult {
-            $pre_command_function_expr(ctx, &args);
-            let m = $get_manager_expr;
-            match m {
-                Some(mngr) => commands::command_json_str_append(mngr, ctx, args),
-                None => run_on_manager!(commands::command_json_str_append, ctx, args)
-
-            }
-        }
-=======
->>>>>>> 4b697133
 
         macro_rules! json_command {
             ($cmd:ident) => {
