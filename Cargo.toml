cargo-features = ["edition2021"]

[package]
name = "redisjson"
version = "99.99.99"
authors = ["Gavrie Philipson <gavrie@redis.com>"]
edition = "2021"
description = "JSON data type for Redis"
repository = "https://github.com/RedisJSON/RedisJSON"
readme = "README.md" 
license = "Redis Source Available License (RSAL)"
keywords = ["redis", "json", "plugin"]
categories = ["database-implementations"]

[lib]
crate-type = ["cdylib", "rlib"]
name = "rejson"

[dependencies]
log = "0.4"
bson = "0.14"
ijson = "0.1.3"
serde_json = "1.0"
serde = "1.0"
libc = "0.2"
jsonpath_lib = { git = "https://github.com/RedisJSON/jsonpath.git", branch = "generic_json_path" }
<<<<<<< HEAD
redis-module = { git = "https://github.com/RedisLabsModules/redismodule-rs.git", features = ["experimental-api"], branch = "as_slice"}
=======
redis-module = { version="0.26", features = ["experimental-api"]}
>>>>>>> 1ecca39d
itertools = "0.10.1"
[features]
# Workaround to allow cfg(feature = "test") in redismodue-rs dependencies:
# https://github.com/RedisLabsModules/redismodule-rs/pull/68
# This requires running the tests with `--features test`
test = ["redis-module/test"]
as-library = []

[profile.release]
debug = 1<|MERGE_RESOLUTION|>--- conflicted
+++ resolved
@@ -24,11 +24,7 @@
 serde = "1.0"
 libc = "0.2"
 jsonpath_lib = { git = "https://github.com/RedisJSON/jsonpath.git", branch = "generic_json_path" }
-<<<<<<< HEAD
-redis-module = { git = "https://github.com/RedisLabsModules/redismodule-rs.git", features = ["experimental-api"], branch = "as_slice"}
-=======
 redis-module = { version="0.26", features = ["experimental-api"]}
->>>>>>> 1ecca39d
 itertools = "0.10.1"
 [features]
 # Workaround to allow cfg(feature = "test") in redismodue-rs dependencies:
